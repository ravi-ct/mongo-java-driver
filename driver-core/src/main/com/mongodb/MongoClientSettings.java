/*
 * Copyright 2008-present MongoDB, Inc.
 *
 * Licensed under the Apache License, Version 2.0 (the "License");
 * you may not use this file except in compliance with the License.
 * You may obtain a copy of the License at
 *
 *   http://www.apache.org/licenses/LICENSE-2.0
 *
 * Unless required by applicable law or agreed to in writing, software
 * distributed under the License is distributed on an "AS IS" BASIS,
 * WITHOUT WARRANTIES OR CONDITIONS OF ANY KIND, either express or implied.
 * See the License for the specific language governing permissions and
 * limitations under the License.
 */

package com.mongodb;

import com.mongodb.annotations.Immutable;
import com.mongodb.annotations.NotThreadSafe;
import com.mongodb.client.gridfs.codecs.GridFSFileCodecProvider;
import com.mongodb.client.model.geojson.codecs.GeoJsonCodecProvider;
import com.mongodb.client.model.mql.ExpressionCodecProvider;
import com.mongodb.connection.ClusterSettings;
import com.mongodb.connection.ConnectionPoolSettings;
import com.mongodb.connection.ServerSettings;
import com.mongodb.connection.SocketSettings;
import com.mongodb.connection.SslSettings;
import com.mongodb.connection.StreamFactoryFactory;
import com.mongodb.connection.TransportSettings;
import com.mongodb.event.CommandListener;
import com.mongodb.lang.Nullable;
import com.mongodb.spi.dns.DnsClient;
import com.mongodb.spi.dns.InetAddressResolver;
import org.bson.UuidRepresentation;
import org.bson.codecs.BsonCodecProvider;
import org.bson.codecs.BsonValueCodecProvider;
import org.bson.codecs.CollectionCodecProvider;
import org.bson.codecs.DocumentCodecProvider;
import org.bson.codecs.EnumCodecProvider;
import org.bson.codecs.IterableCodecProvider;
import org.bson.codecs.JsonObjectCodecProvider;
import org.bson.codecs.MapCodecProvider;
import org.bson.codecs.ValueCodecProvider;
import org.bson.codecs.configuration.CodecRegistry;
import org.bson.codecs.jsr310.Jsr310CodecProvider;

import java.nio.charset.StandardCharsets;
import java.util.ArrayList;
import java.util.Collections;
import java.util.List;
import java.util.Objects;
import java.util.concurrent.TimeUnit;

import static com.mongodb.assertions.Assertions.isTrue;
import static com.mongodb.assertions.Assertions.isTrueArgument;
import static com.mongodb.assertions.Assertions.notNull;
import static java.util.Arrays.asList;
import static java.util.concurrent.TimeUnit.MILLISECONDS;
import static org.bson.codecs.configuration.CodecRegistries.fromProviders;


/**
 * Various settings to control the behavior of a {@code MongoClient}.
 *
 * @since 3.7
 */
@SuppressWarnings("deprecation")
@Immutable
public final class MongoClientSettings {
    private static final CodecRegistry DEFAULT_CODEC_REGISTRY =
            fromProviders(asList(new ValueCodecProvider(),
                    new BsonValueCodecProvider(),
                    new DBRefCodecProvider(),
                    new DBObjectCodecProvider(),
                    new DocumentCodecProvider(new DocumentToDBRefTransformer()),
                    new CollectionCodecProvider(new DocumentToDBRefTransformer()),
                    new IterableCodecProvider(new DocumentToDBRefTransformer()),
                    new MapCodecProvider(new DocumentToDBRefTransformer()),
                    new GeoJsonCodecProvider(),
                    new GridFSFileCodecProvider(),
                    new Jsr310CodecProvider(),
                    new JsonObjectCodecProvider(),
                    new BsonCodecProvider(),
                    new EnumCodecProvider(),
                    new ExpressionCodecProvider(),
                    new Jep395RecordCodecProvider(),
                    new KotlinCodecProvider()));

    private final ReadPreference readPreference;
    private final WriteConcern writeConcern;
    private final boolean retryWrites;
    private final boolean retryReads;
    private final ReadConcern readConcern;
    private final MongoCredential credential;
    private final TransportSettings transportSettings;
    private final StreamFactoryFactory streamFactoryFactory;
    private final List<CommandListener> commandListeners;
    private final CodecRegistry codecRegistry;
    private final LoggerSettings loggerSettings;
    private final ClusterSettings clusterSettings;
    private final SocketSettings socketSettings;
    private final SocketSettings heartbeatSocketSettings;
    private final ConnectionPoolSettings connectionPoolSettings;
    private final ServerSettings serverSettings;
    private final SslSettings sslSettings;
    private final String applicationName;
    private final List<MongoCompressor> compressorList;
    private final UuidRepresentation uuidRepresentation;
    private final ServerApi serverApi;

    private final AutoEncryptionSettings autoEncryptionSettings;
    private final boolean heartbeatSocketTimeoutSetExplicitly;
    private final boolean heartbeatConnectTimeoutSetExplicitly;

    private final ContextProvider contextProvider;
    private final DnsClient dnsClient;
    private final InetAddressResolver inetAddressResolver;
    @Nullable
    private final Long timeoutMS;

    /**
     * Gets the default codec registry.  It includes the following providers:
     *
     * <ul>
     * <li>{@link org.bson.codecs.ValueCodecProvider}</li>
     * <li>{@link org.bson.codecs.BsonValueCodecProvider}</li>
     * <li>{@link com.mongodb.DBRefCodecProvider}</li>
     * <li>{@link com.mongodb.DBObjectCodecProvider}</li>
     * <li>{@link org.bson.codecs.DocumentCodecProvider}</li>
     * <li>{@link org.bson.codecs.CollectionCodecProvider}</li>
     * <li>{@link org.bson.codecs.IterableCodecProvider}</li>
     * <li>{@link org.bson.codecs.MapCodecProvider}</li>
     * <li>{@link com.mongodb.client.model.geojson.codecs.GeoJsonCodecProvider}</li>
     * <li>{@link com.mongodb.client.gridfs.codecs.GridFSFileCodecProvider}</li>
     * <li>{@link org.bson.codecs.jsr310.Jsr310CodecProvider}</li>
     * <li>{@link org.bson.codecs.JsonObjectCodecProvider}</li>
     * <li>{@link org.bson.codecs.BsonCodecProvider}</li>
     * <li>{@link org.bson.codecs.EnumCodecProvider}</li>
     * <li>{@link ExpressionCodecProvider}</li>
     * <li>{@link com.mongodb.Jep395RecordCodecProvider}</li>
     * <li>{@link com.mongodb.KotlinCodecProvider}</li>
     * </ul>
     *
     * <p>
     * Additional providers may be added in a future release.
     * </p>
     *
     * @return the default codec registry
     */
    public static CodecRegistry getDefaultCodecRegistry() {
        return DEFAULT_CODEC_REGISTRY;
    }

    /**
     * Convenience method to create a Builder.
     *
     * @return a builder
     */
    public static Builder builder() {
        return new Builder();
    }

    /**
     * Convenience method to create a from an existing {@code MongoClientSettings}.
     *
     * @param settings create a builder from existing settings
     * @return a builder
     */
    public static Builder builder(final MongoClientSettings settings) {
        return new Builder(settings);
    }

    /**
     * Gets the {@link DnsClient} to use for resolving DNS queries.
     *
     * <p>If set, it will be used to resolve SRV and TXT records for mongodb+srv connections. Otherwise,
     * implementations of {@link com.mongodb.spi.dns.DnsClientProvider} will be discovered via {@link java.util.ServiceLoader}.
     * If no implementations are discovered, then {@code com.sun.jndi.dns.DnsContextFactory} will be used to resolve these records.
     *
     * <p>If applying a connection string to these settings, care must be taken to also pass the same {@link DnsClient} as an argument to
     * the {@link ConnectionString} constructor.
     *
     * @return the DNS client
     * @since 4.10
     * @see ConnectionString#ConnectionString(String, DnsClient)
     */
    @Nullable
    public DnsClient getDnsClient() {
        return dnsClient;
    }

    /**
     * Gets the {@link InetAddressResolver} to use for looking up the {@link java.net.InetAddress} instances for each host.
     *
     * <p>If set, it will be used to look up the {@link java.net.InetAddress} for each host, via
     * {@link InetAddressResolver#lookupByName(String)}. Otherwise, {@link java.net.InetAddress#getAllByName(String)} will be used.
     *
     * @return the {@link java.net.InetAddress} resolver
     * @since 4.10
     */
    @Nullable
    public InetAddressResolver getInetAddressResolver() {
        return inetAddressResolver;
    }

    /**
     * A builder for {@code MongoClientSettings} so that {@code MongoClientSettings} can be immutable, and to support easier construction
     * through chaining.
     */
    @NotThreadSafe
    public static final class Builder {
        private ReadPreference readPreference = ReadPreference.primary();
        private WriteConcern writeConcern = WriteConcern.ACKNOWLEDGED;
        private boolean retryWrites = true;
        private boolean retryReads = true;
        private ReadConcern readConcern = ReadConcern.DEFAULT;
        private CodecRegistry codecRegistry = MongoClientSettings.getDefaultCodecRegistry();
        private TransportSettings transportSettings;
        private StreamFactoryFactory streamFactoryFactory;
        private List<CommandListener> commandListeners = new ArrayList<>();

        private final LoggerSettings.Builder loggerSettingsBuilder = LoggerSettings.builder();
        private final ClusterSettings.Builder clusterSettingsBuilder = ClusterSettings.builder();
        private final SocketSettings.Builder socketSettingsBuilder = SocketSettings.builder();
        private final ConnectionPoolSettings.Builder connectionPoolSettingsBuilder = ConnectionPoolSettings.builder();
        private final ServerSettings.Builder serverSettingsBuilder = ServerSettings.builder();
        private final SslSettings.Builder sslSettingsBuilder = SslSettings.builder();
        private MongoCredential credential;
        private String applicationName;
        private List<MongoCompressor> compressorList = Collections.emptyList();
        private UuidRepresentation uuidRepresentation = UuidRepresentation.UNSPECIFIED;
        private ServerApi serverApi;

        private AutoEncryptionSettings autoEncryptionSettings;

        private int heartbeatConnectTimeoutMS;
        private int heartbeatSocketTimeoutMS;
        private Long timeoutMS;

        private ContextProvider contextProvider;
        private DnsClient dnsClient;
        private InetAddressResolver inetAddressResolver;

        private Builder() {
        }

        private Builder(final MongoClientSettings settings) {
            notNull("settings", settings);
            applicationName = settings.getApplicationName();
            commandListeners = new ArrayList<>(settings.getCommandListeners());
            compressorList = new ArrayList<>(settings.getCompressorList());
            codecRegistry = settings.getCodecRegistry();
            readPreference = settings.getReadPreference();
            writeConcern = settings.getWriteConcern();
            retryWrites = settings.getRetryWrites();
            retryReads = settings.getRetryReads();
            readConcern = settings.getReadConcern();
            credential = settings.getCredential();
            uuidRepresentation = settings.getUuidRepresentation();
            serverApi = settings.getServerApi();
            dnsClient = settings.getDnsClient();
            timeoutMS = settings.getTimeout(MILLISECONDS);
            inetAddressResolver = settings.getInetAddressResolver();
            transportSettings = settings.getTransportSettings();
            streamFactoryFactory = settings.getStreamFactoryFactory();
            autoEncryptionSettings = settings.getAutoEncryptionSettings();
            contextProvider = settings.getContextProvider();
            loggerSettingsBuilder.applySettings(settings.getLoggerSettings());
            clusterSettingsBuilder.applySettings(settings.getClusterSettings());
            serverSettingsBuilder.applySettings(settings.getServerSettings());
            socketSettingsBuilder.applySettings(settings.getSocketSettings());
            connectionPoolSettingsBuilder.applySettings(settings.getConnectionPoolSettings());
            sslSettingsBuilder.applySettings(settings.getSslSettings());

            if (settings.heartbeatConnectTimeoutSetExplicitly) {
                heartbeatConnectTimeoutMS = settings.heartbeatSocketSettings.getConnectTimeout(MILLISECONDS);
            }
            if (settings.heartbeatSocketTimeoutSetExplicitly) {
                heartbeatSocketTimeoutMS = settings.heartbeatSocketSettings.getReadTimeout(MILLISECONDS);
            }
        }

        /**
         * Takes the settings from the given {@code ConnectionString} and applies them to the builder
         *
         * @param connectionString the connection string containing details of how to connect to MongoDB
         * @return this
         */
        public Builder applyConnectionString(final ConnectionString connectionString) {
            if (connectionString.getApplicationName() != null) {
                applicationName = connectionString.getApplicationName();
            }
            clusterSettingsBuilder.applyConnectionString(connectionString);
            if (!connectionString.getCompressorList().isEmpty()) {
                compressorList = connectionString.getCompressorList();
            }
            connectionPoolSettingsBuilder.applyConnectionString(connectionString);
            if (connectionString.getCredential() != null) {
                credential = connectionString.getCredential();
            }
            if (connectionString.getReadConcern() != null) {
                readConcern = connectionString.getReadConcern();
            }
            if (connectionString.getReadPreference() != null) {
                readPreference = connectionString.getReadPreference();
            }

            Boolean retryWritesValue = connectionString.getRetryWritesValue();
            if (retryWritesValue != null) {
                retryWrites = retryWritesValue;
            }
            Boolean retryReadsValue = connectionString.getRetryReads();
            if (retryReadsValue != null) {
                retryReads = retryReadsValue;
            }
            if (connectionString.getUuidRepresentation() != null) {
                uuidRepresentation = connectionString.getUuidRepresentation();
            }

            serverSettingsBuilder.applyConnectionString(connectionString);
            socketSettingsBuilder.applyConnectionString(connectionString);
            sslSettingsBuilder.applyConnectionString(connectionString);
            if (connectionString.getWriteConcern() != null) {
                writeConcern = connectionString.getWriteConcern();
            }
            if (connectionString.getTimeout() != null) {
                timeoutMS = connectionString.getTimeout();
            }
            return this;
        }

        /**
         * Applies the {@link LoggerSettings.Builder} block and then sets the loggerSettings.
         *
         * @param block the block to apply to the LoggerSettings.
         * @return this
         * @see MongoClientSettings#getLoggerSettings()
         * @since 4.9
         */
        public Builder applyToLoggerSettings(final Block<LoggerSettings.Builder> block) {
            notNull("block", block).apply(loggerSettingsBuilder);
            return this;
        }

        /**
         * Applies the {@link ClusterSettings.Builder} block and then sets the clusterSettings.
         *
         * @param block the block to apply to the ClusterSettings.
         * @return this
         * @see MongoClientSettings#getClusterSettings()
         */
        public Builder applyToClusterSettings(final Block<ClusterSettings.Builder> block) {
            notNull("block", block).apply(clusterSettingsBuilder);
            return this;
        }

        /**
         * Applies the {@link SocketSettings.Builder} block and then sets the socketSettings.
         *
         * @param block the block to apply to the SocketSettings.
         * @return this
         * @see MongoClientSettings#getSocketSettings()
         */
        public Builder applyToSocketSettings(final Block<SocketSettings.Builder> block) {
            notNull("block", block).apply(socketSettingsBuilder);
            return this;
        }

        /**
         * Applies the {@link ConnectionPoolSettings.Builder} block and then sets the connectionPoolSettings.
         *
         * @param block the block to apply to the ConnectionPoolSettings.
         * @return this
         * @see MongoClientSettings#getConnectionPoolSettings()
         */
        public Builder applyToConnectionPoolSettings(final Block<ConnectionPoolSettings.Builder> block) {
            notNull("block", block).apply(connectionPoolSettingsBuilder);
            return this;
        }

        /**
         * Applies the {@link ServerSettings.Builder} block and then sets the serverSettings.
         *
         * @param block the block to apply to the ServerSettings.
         * @return this
         * @see MongoClientSettings#getServerSettings()
         */
        public Builder applyToServerSettings(final Block<ServerSettings.Builder> block) {
            notNull("block", block).apply(serverSettingsBuilder);
            return this;
        }

        /**
         * Applies the {@link SslSettings.Builder} block and then sets the sslSettings.
         *
         * @param block the block to apply to the SslSettings.
         * @return this
         * @see MongoClientSettings#getSslSettings()
         */
        public Builder applyToSslSettings(final Block<SslSettings.Builder> block) {
            notNull("block", block).apply(sslSettingsBuilder);
            return this;
        }

        /**
         * Sets the read preference.
         *
         * @param readPreference read preference
         * @return this
         * @see MongoClientSettings#getReadPreference()
         */
        public Builder readPreference(final ReadPreference readPreference) {
            this.readPreference = notNull("readPreference", readPreference);
            return this;
        }

        /**
         * Sets the write concern.
         *
         * @param writeConcern the write concern
         * @return this
         * @see MongoClientSettings#getWriteConcern()
         */
        public Builder writeConcern(final WriteConcern writeConcern) {
            this.writeConcern = notNull("writeConcern", writeConcern);
            return this;
        }

        /**
         * Sets whether writes should be retried if they fail due to a network error.
         *
         * <p>Starting with the 3.11.0 release, the default value is true</p>
         *
         * @param retryWrites sets if writes should be retried if they fail due to a network error.
         * @return this
         * @see #getRetryWrites()
         * @mongodb.server.release 3.6
         */
        public Builder retryWrites(final boolean retryWrites) {
            this.retryWrites = retryWrites;
            return this;
        }

        /**
         * Sets whether reads should be retried if they fail due to a network error.
         *
         * @param retryReads sets if reads should be retried if they fail due to a network error.
         * @return this
         * @see #getRetryReads()
         * @since 3.11
         * @mongodb.server.release 3.6
         */
        public Builder retryReads(final boolean retryReads) {
            this.retryReads = retryReads;
            return this;
        }

        /**
         * Sets the read concern.
         *
         * @param readConcern the read concern
         * @return this
         * @mongodb.server.release 3.2
         * @mongodb.driver.manual reference/readConcern/ Read Concern
         */
        public Builder readConcern(final ReadConcern readConcern) {
            this.readConcern = notNull("readConcern", readConcern);
            return this;
        }

        /**
         * Sets the credential.
         *
         * @param credential the credential
         * @return this
         */
        public Builder credential(final MongoCredential credential) {
            this.credential = notNull("credential", credential);
            return this;
        }

        /**
         * Sets the codec registry
         *
         * <p>The {@link CodecRegistry} configured by this method is effectively treated by the driver as an instance of
         * {@link org.bson.codecs.configuration.CodecProvider}, which {@link CodecRegistry} extends. So there is no benefit to defining
         * a class that implements {@link CodecRegistry}. Rather, an application should always create {@link CodecRegistry} instances
         * using the factory methods in {@link org.bson.codecs.configuration.CodecRegistries}.</p>
         *
         * @param codecRegistry the codec registry
         * @return this
         * @see MongoClientSettings#getCodecRegistry()
         * @see org.bson.codecs.configuration.CodecRegistries
         */
        public Builder codecRegistry(final CodecRegistry codecRegistry) {
            this.codecRegistry = notNull("codecRegistry", codecRegistry);
            return this;
        }

        /**
         * Sets the factory to use to create a {@code StreamFactory}.
         *
         * @param streamFactoryFactory the stream factory factory
         * @return this
         * @see #getStreamFactoryFactory()
         * @deprecated Prefer {@link #transportSettings(TransportSettings)}
         */
        @Deprecated
        public Builder streamFactoryFactory(final StreamFactoryFactory streamFactoryFactory) {
            this.streamFactoryFactory = notNull("streamFactoryFactory", streamFactoryFactory);
            return this;
        }

        /**
         * Sets the {@link TransportSettings} to apply.
         *
         * <p>
         * If transport settings are applied, application of {@link #streamFactoryFactory} is ignored.
         * </p>
         *
         * @param transportSettings the transport settings
         * @return this
         * @see #getTransportSettings()
         */
        public Builder transportSettings(final TransportSettings transportSettings) {
            this.transportSettings = notNull("transportSettings", transportSettings);
            return this;
        }

        /**
         * Adds the given command listener.
         *
         * @param commandListener the command listener
         * @return this
         */
        public Builder addCommandListener(final CommandListener commandListener) {
            notNull("commandListener", commandListener);
            commandListeners.add(commandListener);
            return this;
        }

        /**
         * Sets the command listeners
         *
         * @param commandListeners the list of command listeners
         * @return this
         */
        public Builder commandListenerList(final List<CommandListener> commandListeners) {
            notNull("commandListeners", commandListeners);
            this.commandListeners = new ArrayList<>(commandListeners);
            return this;
        }

        /**
         * Sets the logical name of the application using this MongoClient.  The application name may be used by the client to identify
         * the application to the server, for use in server logs, slow query logs, and profile collection.
         *
         * @param applicationName the logical name of the application using this MongoClient.  It may be null.
         *                        The UTF-8 encoding may not exceed 128 bytes.
         * @return this
         * @see #getApplicationName()
         * @mongodb.server.release 3.4
         */
        public Builder applicationName(@Nullable final String applicationName) {
            if (applicationName != null) {
                isTrueArgument("applicationName UTF-8 encoding length <= 128",
                        applicationName.getBytes(StandardCharsets.UTF_8).length <= 128);
            }
            this.applicationName = applicationName;
            return this;
        }

        /**
         * Sets the compressors to use for compressing messages to the server. The driver will use the first compressor in the list
         * that the server is configured to support.
         *
         * @param compressorList the list of compressors to request
         * @return this
         * @see #getCompressorList()
         * @mongodb.server.release 3.4
         */
        public Builder compressorList(final List<MongoCompressor> compressorList) {
            notNull("compressorList", compressorList);
            this.compressorList = new ArrayList<>(compressorList);
            return this;
        }

        /**
         * Sets the UUID representation to use when encoding instances of {@link java.util.UUID} and when decoding BSON binary values with
         * subtype of 3.
         *
         * <p>See {@link #getUuidRepresentation()} for recommendations on settings this value</p>
         *
         * @param uuidRepresentation the UUID representation, which may not be null
         * @return this
         * @since 3.12
         */
        public Builder uuidRepresentation(final UuidRepresentation uuidRepresentation) {
            this.uuidRepresentation = notNull("uuidRepresentation", uuidRepresentation);
            return this;
        }

        /**
         * Sets the server API to use when sending commands to the server.
         * <p>
         * This is required for some MongoDB deployments.
         * </p>
         *
         * @param serverApi the server API, which may not be null
         * @return this
         * @since 4.3
         */
        public Builder serverApi(final ServerApi serverApi) {
            this.serverApi = notNull("serverApi", serverApi);
            return this;
        }

        /**
         * Sets the auto-encryption settings
         * <p>
         * A separate, internal {@code MongoClient} is created if any of the following are true:
         *
         * <ul>
         *    <li>{@code AutoEncryptionSettings.keyVaultClient} is not passed</li>
         *    <li>{@code AutoEncryptionSettings.bypassAutomaticEncryption} is {@code false}</li>
         * </ul>
         *
         * If an internal {@code MongoClient} is created, it is configured with the same
         * options as the parent {@code MongoClient} except {@code minPoolSize} is set to {@code 0}
         * and {@code AutoEncryptionSettings} is omitted.
         *
         * @param autoEncryptionSettings the auto-encryption settings
         * @return this
         * @since 3.11
         * @see #getAutoEncryptionSettings()
         */
        public Builder autoEncryptionSettings(@Nullable final AutoEncryptionSettings autoEncryptionSettings) {
            this.autoEncryptionSettings = autoEncryptionSettings;
            return this;
        }

        /**
         * Sets the context provider
         *
         * <p>
         * When used with the synchronous driver, this must be an instance of {@code com.mongodb.client.SynchronousContextProvider}.
         * When used with the reactive streams driver, this must be an instance of
         * {@code com.mongodb.reactivestreams.client.ReactiveContextProvider}.
         *
         * </p>
         *
         * @param contextProvider the context provider
         * @return this
         * @since 4.4
         */
        public Builder contextProvider(@Nullable final ContextProvider contextProvider) {
            this.contextProvider = contextProvider;
            return this;
        }

        /**
         * Sets the {@link DnsClient} to use for resolving DNS queries.
         *
         * <p> If set, it will be used to resolve SRV and TXT records for mongodb+srv connections. Otherwise,
         * implementation of {@link com.mongodb.spi.dns.DnsClientProvider} will be discovered via {@link java.util.ServiceLoader}
         * and used to create an instance of {@link DnsClient}. If no implementation is discovered, then
         * {@code com.sun.jndi.dns.DnsContextFactory} will be used to resolve these records.
         *
         * <p>If {@linkplain #applyConnectionString(ConnectionString) applying a connection string to these settings}, care must be
         * taken to also pass the same {@link DnsClient} as an argument to the {@link ConnectionString} constructor.
         *
         * @param dnsClient the DNS client
         * @return the DNS client
         * @since 4.10
         * @see ConnectionString#ConnectionString(String, DnsClient)
         */
        public Builder dnsClient(@Nullable final DnsClient dnsClient) {
            this.dnsClient = dnsClient;
            return this;
        }

        /**
         * Sets the {@link InetAddressResolver} to use for looking up the {@link java.net.InetAddress} instances for each host.
         *
         * <p>If set, it will be used to look up the {@link java.net.InetAddress} for each host, via
         * {@link InetAddressResolver#lookupByName(String)}. Otherwise,
         * an implementation of {@link com.mongodb.spi.dns.InetAddressResolverProvider} will be discovered via
         * {@link java.util.ServiceLoader} and used to create an instance of {@link InetAddressResolver}.  If no implementation is
         * discovered, {@link java.net.InetAddress#getAllByName(String)} will be used to lookup the {@link java.net.InetAddress}
         * instances for a host.
         *
         * @param inetAddressResolver the InetAddress provider
         * @return the {@link java.net.InetAddress} resolver
         * @since 4.10
         */
        public Builder inetAddressResolver(@Nullable final InetAddressResolver inetAddressResolver) {
            this.inetAddressResolver = inetAddressResolver;
            return this;
        }


        /**
         * Sets the time limit for the full execution of an operation.
         *
         * <ul>
         *   <li>{@code null} means that the timeout mechanism for operations will defer to using:
         *    <ul>
         *        <li>{@code waitQueueTimeoutMS}: The maximum wait time in milliseconds that a thread may wait for a connection to become
         *        available</li>
         *        <li>{@code socketTimeoutMS}: How long a send or receive on a socket can take before timing out.</li>
         *        <li>{@code wTimeoutMS}: How long the server will wait for the write concern to be fulfilled before timing out.</li>
         *        <li>{@code maxTimeMS}: The cumulative time limit for processing operations on a cursor.
         *        See: <a href="https://docs.mongodb.com/manual/reference/method/cursor.maxTimeMS">cursor.maxTimeMS</a>.</li>
         *        <li>{@code maxCommitTimeMS}: The maximum amount of time to allow a single {@code commitTransaction} command to execute.
         *        See: {@link TransactionOptions#getMaxCommitTime}.</li>
         *   </ul>
         *   </li>
         *   <li>{@code 0} means infinite timeout.</li>
         *    <li>{@code > 0} The time limit to use for the full execution of an operation.</li>
         * </ul>
         *
         * @param timeout the timeout
         * @param timeUnit the time unit
         * @return this
         * @since 4.x
         * @see #getTimeout
         */
        public Builder timeout(final long timeout, final TimeUnit timeUnit) {
            isTrueArgument("timeoutMS must be >= 0", timeout >= 0);
            this.timeoutMS = MILLISECONDS.convert(timeout, timeUnit);
            return this;
        }


        // Package-private to provide interop with MongoClientOptions
        Builder heartbeatConnectTimeoutMS(final int heartbeatConnectTimeoutMS) {
            this.heartbeatConnectTimeoutMS = heartbeatConnectTimeoutMS;
            return this;
        }

        // Package-private to provide interop with MongoClientOptions
        Builder heartbeatSocketTimeoutMS(final int heartbeatSocketTimeoutMS) {
            this.heartbeatSocketTimeoutMS = heartbeatSocketTimeoutMS;
            return this;
        }

        /**
         * Build an instance of {@code MongoClientSettings}.
         *
         * @return the settings from this builder
         */
        public MongoClientSettings build() {
            return new MongoClientSettings(this);
        }
    }

    /**
     * The read preference to use for queries, map-reduce, aggregation, and count.
     *
     * <p>Default is {@code ReadPreference.primary()}.</p>
     *
     * @return the read preference
     * @see ReadPreference#primary()
     */
    public ReadPreference getReadPreference() {
        return readPreference;
    }

    /**
     * Gets the credential.
     *
     * @return the credential, which may be null
     */
    @Nullable
    public MongoCredential getCredential() {
        return credential;
    }

    /**
     * The write concern to use.
     *
     * <p>Default is {@code WriteConcern.ACKNOWLEDGED}.</p>
     *
     * @return the write concern
     * @see Builder#writeConcern(WriteConcern)
     */
    public WriteConcern getWriteConcern() {
        return writeConcern;
    }

    /**
     * Returns true if writes should be retried if they fail due to a network error or other retryable error.
     *
     * <p>Starting with the 3.11.0 release, the default value is true</p>
     *
     * @return the retryWrites value
     * @mongodb.server.release 3.6
     */
    public boolean getRetryWrites() {
        return retryWrites;
    }

    /**
     * Returns true if reads should be retried if they fail due to a network error or other retryable error. The default value is true.
     *
     * @return the retryReads value
     * @since 3.11
     * @mongodb.server.release 3.6
     */
    public boolean getRetryReads() {
        return retryReads;
    }

    /**
     * The read concern to use.
     *
     * @return the read concern
     * @mongodb.server.release 3.2
     * @mongodb.driver.manual reference/readConcern/ Read Concern
     */
    public ReadConcern getReadConcern() {
        return readConcern;
    }

    /**
     * The codec registry to use, or null if not set.
     *
     * @return the codec registry
     */
    public CodecRegistry getCodecRegistry() {
        return codecRegistry;
    }

    /**
     * Gets the factory to use to create a {@code StreamFactory}.
     *
     * @return the stream factory factory
     * @see Builder#streamFactoryFactory(StreamFactoryFactory)
     * @deprecated  Prefer {@link #getTransportSettings()}
     */
    @Deprecated
    @Nullable
    public StreamFactoryFactory getStreamFactoryFactory() {
        return streamFactoryFactory;
    }

    /**
     * Gets the settings for the underlying transport implementation
     *
     * @return the settings for the underlying transport implementation
     *
     * @since 4.11
     * @see Builder#transportSettings(TransportSettings)
     */
    @Nullable
    public TransportSettings getTransportSettings() {
        return transportSettings;
    }

    /**
     * Gets the list of added {@code CommandListener}.
     *
     * <p>The default is an empty list.</p>
     *
     * @return the unmodifiable list of command listeners
     */
    public List<CommandListener> getCommandListeners() {
        return Collections.unmodifiableList(commandListeners);
    }

    /**
     * Gets the logical name of the application using this MongoClient.  The application name may be used by the client to identify
     * the application to the server, for use in server logs, slow query logs, and profile collection.
     *
     * <p>Default is null.</p>
     *
     * @return the application name, which may be null
     * @see Builder#applicationName(String)
     * @mongodb.server.release 3.4
     */
    @Nullable
    public String getApplicationName() {
        return applicationName;
    }

    /**
     * Gets the compressors to use for compressing messages to the server. The driver will use the first compressor in the list
     * that the server is configured to support.
     *
     * <p>Default is the empty list.</p>
     *
     * @return the compressors
     * @mongodb.server.release 3.4
     */
    public List<MongoCompressor> getCompressorList() {
        return Collections.unmodifiableList(compressorList);
    }

    /**
     * Gets the UUID representation to use when encoding instances of {@link java.util.UUID} and when decoding BSON binary values with
     * subtype of 3.
     *
     * <p>The default is {@link UuidRepresentation#UNSPECIFIED}, If your application stores UUID values in MongoDB, you must set this
     * value to the desired representation.  New applications should prefer {@link UuidRepresentation#STANDARD}, while existing Java
     * applications should prefer {@link UuidRepresentation#JAVA_LEGACY}. Applications wishing to interoperate with existing Python or
     * .NET applications should prefer {@link UuidRepresentation#PYTHON_LEGACY} or {@link UuidRepresentation#C_SHARP_LEGACY},
     * respectively. Applications that do not store UUID values in MongoDB don't need to set this value.
     * </p>
     *
     * @return the UUID representation, which may not be null
     * @since 3.12
     */
    public UuidRepresentation getUuidRepresentation() {
        return uuidRepresentation;
    }

    /**
     * Gets the server API to use when sending commands to the server.
     *
     * @return the server API, which may be null
     * @since 4.3
     */
    @Nullable
    public ServerApi getServerApi() {
        return serverApi;
    }

    /**
     * The time limit for the full execution of an operation.
     *
     * <p>If set the following deprecated options will be ignored:
     * {@code waitQueueTimeoutMS}, {@code socketTimeoutMS}, {@code wTimeoutMS}, {@code maxTimeMS} and {@code maxCommitTimeMS}</p>
     *
     * <ul>
     *   <li>{@code null} means that the timeout mechanism for operations will defer to using:
     *    <ul>
     *        <li>{@code waitQueueTimeoutMS}: The maximum wait time in milliseconds that a thread may wait for a connection to become
     *        available</li>
     *        <li>{@code socketTimeoutMS}: How long a send or receive on a socket can take before timing out.</li>
     *        <li>{@code wTimeoutMS}: How long the server will wait for the write concern to be fulfilled before timing out.</li>
     *        <li>{@code maxTimeMS}: The cumulative time limit for processing operations on a cursor.
     *        See: <a href="https://docs.mongodb.com/manual/reference/method/cursor.maxTimeMS">cursor.maxTimeMS</a>.</li>
     *        <li>{@code maxCommitTimeMS}: The maximum amount of time to allow a single {@code commitTransaction} command to execute.
     *        See: {@link TransactionOptions#getMaxCommitTime}.</li>
     *   </ul>
     *   </li>
     *   <li>{@code 0} means infinite timeout.</li>
     *    <li>{@code > 0} The time limit to use for the full execution of an operation.</li>
     * </ul>
     *
     * @param timeUnit the time unit
     * @return the timeout in the given time unit
     * @since 4.x
     */
    @Nullable
    public Long getTimeout(final TimeUnit timeUnit) {
        return timeoutMS == null ? null : timeUnit.convert(timeoutMS, MILLISECONDS);
    }

    /**
     * Gets the auto-encryption settings.
     * <p>
     * In-use encryption enables an application to specify what fields in a collection must be
     * encrypted, and the driver automatically encrypts commands and decrypts results.
     * </p>
     * <p>
     * Automatic encryption is an enterprise only feature that only applies to operations on a collection. Automatic encryption is not
     * supported for operations on a database or view and will result in error. To bypass automatic encryption,
     * set bypassAutoEncryption=true in ClientSideEncryptionOptions.
     * </p>
     * <p>
     * Explicit encryption/decryption and automatic decryption is a community feature, enabled with the new
     * {@code com.mongodb.client.vault .ClientEncryption} type. A MongoClient configured with bypassAutoEncryption=true will still
     * automatically decrypt.
     * </p>
     * <p>
     * Automatic encryption requires the authenticated user to have the listCollections privilege action.
     * </p>
     * <p>
     * Supplying an {@code encryptedFieldsMap} provides more security than relying on an encryptedFields obtained from the server.
     * It protects against a malicious server advertising false encryptedFields.
     * </p>
     *
     * @return the auto-encryption settings, which may be null
     * @since 3.11
     */
    @Nullable
    public AutoEncryptionSettings getAutoEncryptionSettings() {
        return autoEncryptionSettings;
    }

    /**
     * Gets the logger settings.
     *
     * @return the logger settings
     * @since 4.9
     */
    public LoggerSettings getLoggerSettings() {
        return loggerSettings;
    }

    /**
     * Gets the cluster settings.
     *
     * @return the cluster settings
     */
    public ClusterSettings getClusterSettings() {
        return clusterSettings;
    }

    /**
     * Gets the SSL settings.
     *
     * @return the SSL settings
     */
    public SslSettings getSslSettings() {
        return sslSettings;
    }

    /**
     * Gets the connection-specific settings wrapped in a settings object.   This settings object uses the values for connectTimeout
     * and socketTimeout.
     *
     * @return a SocketSettings object populated with the connection settings from this {@code MongoClientSettings} instance.
     * @see SocketSettings
     */
    public SocketSettings getSocketSettings() {
        return socketSettings;
    }

    /**
     * Gets the connection settings for the heartbeat thread (the background task that checks the state of the cluster) wrapped in a
     * settings object.
     *
     * @return the SocketSettings for the heartbeat thread
     * @see SocketSettings
     */
    public SocketSettings getHeartbeatSocketSettings() {
        return heartbeatSocketSettings;
    }

    /**
     * Gets the settings for the connection provider in a settings object.  This settings object wraps the values for minConnectionPoolSize,
     * maxConnectionPoolSize, maxWaitTime, maxConnectionIdleTime and maxConnectionLifeTime.
     *
     * @return a ConnectionPoolSettings populated with the settings from this {@code MongoClientSettings} instance that relate to the
     * connection provider.
     * @see Builder#applyToConnectionPoolSettings(Block)
     */
    public ConnectionPoolSettings getConnectionPoolSettings() {
        return connectionPoolSettings;
    }

    /**
     * Gets the server-specific settings wrapped in a settings object.  This settings object uses the heartbeatFrequency and
     * minHeartbeatFrequency values from this {@code MongoClientSettings} instance.
     *
     * @return a ServerSettings
     * @see ServerSettings
     */
    public ServerSettings getServerSettings() {
        return serverSettings;
    }

    /**
     * Get the context provider
     *
     * @return the context provider
     * @since 4.4
     */
    @Nullable
    public ContextProvider getContextProvider() {
        return contextProvider;
    }

    @Override
    public boolean equals(final Object o) {
        if (this == o) {
            return true;
        }
        if (o == null || getClass() != o.getClass()) {
            return false;
        }
        MongoClientSettings that = (MongoClientSettings) o;
        return retryWrites == that.retryWrites
                && retryReads == that.retryReads
                && heartbeatSocketTimeoutSetExplicitly == that.heartbeatSocketTimeoutSetExplicitly
                && heartbeatConnectTimeoutSetExplicitly == that.heartbeatConnectTimeoutSetExplicitly
                && Objects.equals(readPreference, that.readPreference)
                && Objects.equals(writeConcern, that.writeConcern)
                && Objects.equals(readConcern, that.readConcern)
                && Objects.equals(credential, that.credential)
                && Objects.equals(transportSettings, that.transportSettings)
                && Objects.equals(streamFactoryFactory, that.streamFactoryFactory)
                && Objects.equals(commandListeners, that.commandListeners)
                && Objects.equals(codecRegistry, that.codecRegistry)
                && Objects.equals(loggerSettings, that.loggerSettings)
                && Objects.equals(clusterSettings, that.clusterSettings)
                && Objects.equals(socketSettings, that.socketSettings)
                && Objects.equals(heartbeatSocketSettings, that.heartbeatSocketSettings)
                && Objects.equals(connectionPoolSettings, that.connectionPoolSettings)
                && Objects.equals(serverSettings, that.serverSettings)
                && Objects.equals(sslSettings, that.sslSettings)
                && Objects.equals(applicationName, that.applicationName)
                && Objects.equals(compressorList, that.compressorList)
                && uuidRepresentation == that.uuidRepresentation
                && Objects.equals(serverApi, that.serverApi)
                && Objects.equals(autoEncryptionSettings, that.autoEncryptionSettings)
                && Objects.equals(dnsClient, that.dnsClient)
                && Objects.equals(inetAddressResolver, that.inetAddressResolver)
                && Objects.equals(contextProvider, that.contextProvider)
                && Objects.equals(timeoutMS, that.timeoutMS);
    }

    @Override
    public int hashCode() {
<<<<<<< HEAD
        return Objects.hash(readPreference, writeConcern, retryWrites, retryReads, readConcern, credential, streamFactoryFactory,
                commandListeners, codecRegistry, loggerSettings, clusterSettings, socketSettings, heartbeatSocketSettings,
                connectionPoolSettings, serverSettings, sslSettings, applicationName, compressorList, uuidRepresentation, serverApi,
                autoEncryptionSettings, heartbeatSocketTimeoutSetExplicitly, heartbeatConnectTimeoutSetExplicitly, dnsClient,
                inetAddressResolver, contextProvider, timeoutMS);
=======
        return Objects.hash(readPreference, writeConcern, retryWrites, retryReads, readConcern, credential, transportSettings,
                streamFactoryFactory, commandListeners, codecRegistry, loggerSettings, clusterSettings, socketSettings,
                heartbeatSocketSettings, connectionPoolSettings, serverSettings, sslSettings, applicationName, compressorList,
                uuidRepresentation, serverApi, autoEncryptionSettings, heartbeatSocketTimeoutSetExplicitly,
                heartbeatConnectTimeoutSetExplicitly, dnsClient, inetAddressResolver, contextProvider);
>>>>>>> ea4647bd
    }

    @Override
    public String toString() {
        return "MongoClientSettings{"
                + "readPreference=" + readPreference
                + ", writeConcern=" + writeConcern
                + ", retryWrites=" + retryWrites
                + ", retryReads=" + retryReads
                + ", readConcern=" + readConcern
                + ", credential=" + credential
                + ", transportSettings=" + transportSettings
                + ", streamFactoryFactory=" + streamFactoryFactory
                + ", commandListeners=" + commandListeners
                + ", codecRegistry=" + codecRegistry
                + ", loggerSettings=" + loggerSettings
                + ", clusterSettings=" + clusterSettings
                + ", socketSettings=" + socketSettings
                + ", heartbeatSocketSettings=" + heartbeatSocketSettings
                + ", connectionPoolSettings=" + connectionPoolSettings
                + ", serverSettings=" + serverSettings
                + ", sslSettings=" + sslSettings
                + ", applicationName='" + applicationName + '\''
                + ", compressorList=" + compressorList
                + ", uuidRepresentation=" + uuidRepresentation
                + ", serverApi=" + serverApi
                + ", autoEncryptionSettings=" + autoEncryptionSettings
                + ", dnsClient=" + dnsClient
                + ", inetAddressResolver=" + inetAddressResolver
                + ", contextProvider=" + contextProvider
                + ", timeoutMS=" + timeoutMS
                + '}';
    }

    private MongoClientSettings(final Builder builder) {
        isTrue("timeoutMS > 0 ", builder.timeoutMS == null || builder.timeoutMS >= 0);
        readPreference = builder.readPreference;
        writeConcern = builder.writeConcern;
        retryWrites = builder.retryWrites;
        retryReads = builder.retryReads;
        readConcern = builder.readConcern;
        credential = builder.credential;
        transportSettings = builder.transportSettings;
        streamFactoryFactory = builder.streamFactoryFactory;
        codecRegistry = builder.codecRegistry;
        commandListeners = builder.commandListeners;
        applicationName = builder.applicationName;
        loggerSettings = builder.loggerSettingsBuilder.build();
        clusterSettings = builder.clusterSettingsBuilder.build();
        serverSettings = builder.serverSettingsBuilder.build();
        socketSettings = builder.socketSettingsBuilder.build();
        connectionPoolSettings = builder.connectionPoolSettingsBuilder.build();
        sslSettings = builder.sslSettingsBuilder.build();
        compressorList = builder.compressorList;
        uuidRepresentation = builder.uuidRepresentation;
        serverApi = builder.serverApi;
        dnsClient = builder.dnsClient;
        inetAddressResolver = builder.inetAddressResolver;
        autoEncryptionSettings = builder.autoEncryptionSettings;
        heartbeatSocketSettings = SocketSettings.builder()
                .readTimeout(builder.heartbeatSocketTimeoutMS == 0
                                ? socketSettings.getConnectTimeout(MILLISECONDS) : builder.heartbeatSocketTimeoutMS,
                        MILLISECONDS)
                .connectTimeout(builder.heartbeatConnectTimeoutMS == 0
                                ? socketSettings.getConnectTimeout(MILLISECONDS) : builder.heartbeatConnectTimeoutMS,
                        MILLISECONDS)
                .applyToProxySettings(proxyBuilder -> proxyBuilder.applySettings(socketSettings.getProxySettings()))
                .build();
        heartbeatSocketTimeoutSetExplicitly = builder.heartbeatSocketTimeoutMS != 0;
        heartbeatConnectTimeoutSetExplicitly = builder.heartbeatConnectTimeoutMS != 0;
        contextProvider = builder.contextProvider;
        timeoutMS = builder.timeoutMS;
    }
}<|MERGE_RESOLUTION|>--- conflicted
+++ resolved
@@ -1115,19 +1115,12 @@
 
     @Override
     public int hashCode() {
-<<<<<<< HEAD
-        return Objects.hash(readPreference, writeConcern, retryWrites, retryReads, readConcern, credential, streamFactoryFactory,
-                commandListeners, codecRegistry, loggerSettings, clusterSettings, socketSettings, heartbeatSocketSettings,
-                connectionPoolSettings, serverSettings, sslSettings, applicationName, compressorList, uuidRepresentation, serverApi,
-                autoEncryptionSettings, heartbeatSocketTimeoutSetExplicitly, heartbeatConnectTimeoutSetExplicitly, dnsClient,
-                inetAddressResolver, contextProvider, timeoutMS);
-=======
         return Objects.hash(readPreference, writeConcern, retryWrites, retryReads, readConcern, credential, transportSettings,
                 streamFactoryFactory, commandListeners, codecRegistry, loggerSettings, clusterSettings, socketSettings,
                 heartbeatSocketSettings, connectionPoolSettings, serverSettings, sslSettings, applicationName, compressorList,
                 uuidRepresentation, serverApi, autoEncryptionSettings, heartbeatSocketTimeoutSetExplicitly,
-                heartbeatConnectTimeoutSetExplicitly, dnsClient, inetAddressResolver, contextProvider);
->>>>>>> ea4647bd
+                heartbeatConnectTimeoutSetExplicitly, dnsClient, inetAddressResolver, contextProvider, timeoutMS);
+
     }
 
     @Override
