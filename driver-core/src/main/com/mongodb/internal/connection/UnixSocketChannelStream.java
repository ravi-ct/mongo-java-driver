/*
 * Copyright 2008-present MongoDB, Inc.
 *
 * Licensed under the Apache License, Version 2.0 (the "License");
 * you may not use this file except in compliance with the License.
 * You may obtain a copy of the License at
 *
 *   http://www.apache.org/licenses/LICENSE-2.0
 *
 * Unless required by applicable law or agreed to in writing, software
 * distributed under the License is distributed on an "AS IS" BASIS,
 * WITHOUT WARRANTIES OR CONDITIONS OF ANY KIND, either express or implied.
 * See the License for the specific language governing permissions and
 * limitations under the License.
 */

package com.mongodb.internal.connection;

import com.mongodb.UnixServerAddress;
import com.mongodb.connection.SocketSettings;
import com.mongodb.connection.SslSettings;
import jnr.unixsocket.UnixSocketAddress;
import jnr.unixsocket.UnixSocketChannel;

import javax.net.SocketFactory;
import java.io.IOException;
import java.net.Socket;

/**
 * <p>This class is not part of the public API and may be removed or changed at any time</p>
 */
public class UnixSocketChannelStream extends SocketStream {
    private final UnixServerAddress address;

    public UnixSocketChannelStream(final UnixServerAddress address, final SocketSettings settings, final SslSettings sslSettings,
                            final BufferProvider bufferProvider) {
        super(address, new DefaultInetAddressResolver(), settings, sslSettings, SocketFactory.getDefault(), bufferProvider);
        this.address = address;
    }

    @Override
<<<<<<< HEAD
    protected Socket initializeSocket(final OperationContext operationContext) throws IOException {
        return UnixSocketChannel.open((UnixSocketAddress) address.getUnixSocketAddress()).socket();
=======
    protected Socket initializeSocket() throws IOException {
        return UnixSocketChannel.open(new UnixSocketAddress(address.getHost())).socket();
>>>>>>> 75c00dac
    }
}<|MERGE_RESOLUTION|>--- conflicted
+++ resolved
@@ -39,12 +39,7 @@
     }
 
     @Override
-<<<<<<< HEAD
     protected Socket initializeSocket(final OperationContext operationContext) throws IOException {
-        return UnixSocketChannel.open((UnixSocketAddress) address.getUnixSocketAddress()).socket();
-=======
-    protected Socket initializeSocket() throws IOException {
         return UnixSocketChannel.open(new UnixSocketAddress(address.getHost())).socket();
->>>>>>> 75c00dac
     }
 }